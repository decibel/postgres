--- conflicted
+++ resolved
@@ -40,8 +40,6 @@
 	((TCL_MAJOR_VERSION > maj) || \
 	 (TCL_MAJOR_VERSION == maj && TCL_MINOR_VERSION >= min))
 
-<<<<<<< HEAD
-=======
 /* Insist on Tcl >= 8.4 */
 #if !HAVE_TCL_VERSION(8,4)
 #error PostgreSQL only supports Tcl 8.4 or later.
@@ -52,7 +50,6 @@
 #define CONST86
 #endif
 
->>>>>>> 7a8d8748
 /* define our text domain for translations */
 #undef TEXTDOMAIN
 #define TEXTDOMAIN PG_TEXTDOMAIN("pltcl")
@@ -214,21 +211,6 @@
 					   bool pltrusted);
 
 static int pltcl_elog(ClientData cdata, Tcl_Interp *interp,
-<<<<<<< HEAD
-		   int objc, Tcl_Obj * const objv[]);
-static int pltcl_quote(ClientData cdata, Tcl_Interp *interp,
-			int objc, Tcl_Obj * const objv[]);
-static int pltcl_argisnull(ClientData cdata, Tcl_Interp *interp,
-				int objc, Tcl_Obj * const objv[]);
-static int pltcl_returnnull(ClientData cdata, Tcl_Interp *interp,
-				 int objc, Tcl_Obj * const objv[]);
-
-static int pltcl_SPI_execute(ClientData cdata, Tcl_Interp *interp,
-				  int objc, Tcl_Obj * const objv[]);
-static int pltcl_process_SPI_result(Tcl_Interp *interp,
-						 CONST84 char *arrayname,
-						 Tcl_Obj * loop_body,
-=======
 		   int objc, Tcl_Obj *const objv[]);
 static int pltcl_quote(ClientData cdata, Tcl_Interp *interp,
 			int objc, Tcl_Obj *const objv[]);
@@ -242,24 +224,10 @@
 static int pltcl_process_SPI_result(Tcl_Interp *interp,
 						 const char *arrayname,
 						 Tcl_Obj *loop_body,
->>>>>>> 7a8d8748
 						 int spi_rc,
 						 SPITupleTable *tuptable,
 						 uint64 ntuples);
 static int pltcl_SPI_prepare(ClientData cdata, Tcl_Interp *interp,
-<<<<<<< HEAD
-				  int objc, Tcl_Obj * const objv[]);
-static int pltcl_SPI_execute_plan(ClientData cdata, Tcl_Interp *interp,
-					   int objc, Tcl_Obj * const objv[]);
-static int pltcl_SPI_lastoid(ClientData cdata, Tcl_Interp *interp,
-				  int objc, Tcl_Obj * const objv[]);
-
-static void pltcl_set_tuple_values(Tcl_Interp *interp, CONST84 char *arrayname,
-					   int tupno, HeapTuple tuple, TupleDesc tupdesc);
-static void pltcl_build_tuple_argument(HeapTuple tuple, TupleDesc tupdesc,
-						   Tcl_Obj * retobj);
-static void pltcl_construct_errorCode(Tcl_Interp *interp, ErrorData *edata);
-=======
 				  int objc, Tcl_Obj *const objv[]);
 static int pltcl_SPI_execute_plan(ClientData cdata, Tcl_Interp *interp,
 					   int objc, Tcl_Obj *const objv[]);
@@ -269,7 +237,6 @@
 static void pltcl_set_tuple_values(Tcl_Interp *interp, const char *arrayname,
 					   uint64 tupno, HeapTuple tuple, TupleDesc tupdesc);
 static Tcl_Obj *pltcl_build_tuple_argument(HeapTuple tuple, TupleDesc tupdesc);
->>>>>>> 7a8d8748
 
 
 /*
@@ -706,11 +673,7 @@
 {
 	pltcl_proc_desc *prodesc;
 	Tcl_Interp *volatile interp;
-<<<<<<< HEAD
-	Tcl_Obj    *tcl_cmd = Tcl_NewObj();
-=======
 	Tcl_Obj    *tcl_cmd;
->>>>>>> 7a8d8748
 	int			i;
 	int			tcl_rc;
 	Datum		retval;
@@ -734,12 +697,9 @@
 	tcl_cmd = Tcl_NewObj();
 	Tcl_ListObjAppendElement(NULL, tcl_cmd,
 							 Tcl_NewStringObj(prodesc->internal_proname, -1));
-<<<<<<< HEAD
-=======
 
 	/* We hold a refcount on tcl_cmd just to be sure it stays around */
 	Tcl_IncrRefCount(tcl_cmd);
->>>>>>> 7a8d8748
 
 	/************************************************************
 	 * Add all call arguments to the command
@@ -773,16 +733,9 @@
 					tmptup.t_len = HeapTupleHeaderGetDatumLength(td);
 					tmptup.t_data = td;
 
-<<<<<<< HEAD
-					list_tmp = Tcl_NewObj();
-					pltcl_build_tuple_argument(&tmptup, tupdesc, list_tmp);
-					Tcl_ListObjAppendElement(NULL, tcl_cmd, list_tmp);
-					Tcl_DecrRefCount(list_tmp);
-=======
 					list_tmp = pltcl_build_tuple_argument(&tmptup, tupdesc);
 					Tcl_ListObjAppendElement(NULL, tcl_cmd, list_tmp);
 
->>>>>>> 7a8d8748
 					ReleaseTupleDesc(tupdesc);
 				}
 			}
@@ -811,10 +764,7 @@
 	}
 	PG_CATCH();
 	{
-<<<<<<< HEAD
-=======
 		/* Release refcount to free tcl_cmd */
->>>>>>> 7a8d8748
 		Tcl_DecrRefCount(tcl_cmd);
 		PG_RE_THROW();
 	}
@@ -825,14 +775,9 @@
 	 *
 	 * We assume no PG error can be thrown directly from this call.
 	 ************************************************************/
-<<<<<<< HEAD
-	Tcl_IncrRefCount(tcl_cmd);
 	tcl_rc = Tcl_EvalObjEx(interp, tcl_cmd, (TCL_EVAL_DIRECT | TCL_EVAL_GLOBAL));
-=======
-	tcl_rc = Tcl_EvalObjEx(interp, tcl_cmd, (TCL_EVAL_DIRECT | TCL_EVAL_GLOBAL));
 
 	/* Release refcount to free tcl_cmd (and all subsidiary objects) */
->>>>>>> 7a8d8748
 	Tcl_DecrRefCount(tcl_cmd);
 
 	/************************************************************
@@ -913,35 +858,20 @@
 	 * proc in the interpreter
 	 ************************************************************/
 	tcl_cmd = Tcl_NewObj();
-<<<<<<< HEAD
-	tcl_trigtup = Tcl_NewObj();
-	tcl_newtup = Tcl_NewObj();
+	Tcl_IncrRefCount(tcl_cmd);
+
 	PG_TRY();
 	{
-		/* The procedure name */
-=======
-	Tcl_IncrRefCount(tcl_cmd);
-
-	PG_TRY();
-	{
 		/* The procedure name (note this is all ASCII, so no utf_e2u) */
->>>>>>> 7a8d8748
 		Tcl_ListObjAppendElement(NULL, tcl_cmd,
 							Tcl_NewStringObj(prodesc->internal_proname, -1));
 
 		/* The trigger name for argument TG_name */
 		Tcl_ListObjAppendElement(NULL, tcl_cmd,
-<<<<<<< HEAD
-						 Tcl_NewStringObj(trigdata->tg_trigger->tgname, -1));
-
-		/* The oid of the trigger relation for argument TG_relid */
-		/* NB don't convert to a string for more performance */
-=======
 				Tcl_NewStringObj(utf_e2u(trigdata->tg_trigger->tgname), -1));
 
 		/* The oid of the trigger relation for argument TG_relid */
 		/* Consider not converting to a string for more performance? */
->>>>>>> 7a8d8748
 		stroid = DatumGetCString(DirectFunctionCall1(oidout,
 							ObjectIdGetDatum(trigdata->tg_relation->rd_id)));
 		Tcl_ListObjAppendElement(NULL, tcl_cmd,
@@ -951,28 +881,17 @@
 		/* The name of the table the trigger is acting on: TG_table_name */
 		stroid = SPI_getrelname(trigdata->tg_relation);
 		Tcl_ListObjAppendElement(NULL, tcl_cmd,
-<<<<<<< HEAD
-								 Tcl_NewStringObj(stroid, -1));
-=======
 								 Tcl_NewStringObj(utf_e2u(stroid), -1));
->>>>>>> 7a8d8748
 		pfree(stroid);
 
 		/* The schema of the table the trigger is acting on: TG_table_schema */
 		stroid = SPI_getnspname(trigdata->tg_relation);
 		Tcl_ListObjAppendElement(NULL, tcl_cmd,
-<<<<<<< HEAD
-								 Tcl_NewStringObj(stroid, -1));
-		pfree(stroid);
-
-		/* A list of attribute names for argument TG_relatts */
-=======
 								 Tcl_NewStringObj(utf_e2u(stroid), -1));
 		pfree(stroid);
 
 		/* A list of attribute names for argument TG_relatts */
 		tcl_trigtup = Tcl_NewObj();
->>>>>>> 7a8d8748
 		Tcl_ListObjAppendElement(NULL, tcl_trigtup, Tcl_NewObj());
 		for (i = 0; i < tupdesc->natts; i++)
 		{
@@ -980,17 +899,9 @@
 				Tcl_ListObjAppendElement(NULL, tcl_trigtup, Tcl_NewObj());
 			else
 				Tcl_ListObjAppendElement(NULL, tcl_trigtup,
-<<<<<<< HEAD
-				  Tcl_NewStringObj(NameStr(tupdesc->attrs[i]->attname), -1));
+										 Tcl_NewStringObj(utf_e2u(NameStr(tupdesc->attrs[i]->attname)), -1));
 		}
 		Tcl_ListObjAppendElement(NULL, tcl_cmd, tcl_trigtup);
-		/* Tcl_DecrRefCount(tcl_trigtup); */
-		tcl_trigtup = Tcl_NewObj();
-=======
-										 Tcl_NewStringObj(utf_e2u(NameStr(tupdesc->attrs[i]->attname)), -1));
-		}
-		Tcl_ListObjAppendElement(NULL, tcl_cmd, tcl_trigtup);
->>>>>>> 7a8d8748
 
 		/* The when part of the event for TG_when */
 		if (TRIGGER_FIRED_BEFORE(trigdata->tg_event))
@@ -1012,13 +923,8 @@
 									 Tcl_NewStringObj("ROW", -1));
 
 			/* Build the data list for the trigtuple */
-<<<<<<< HEAD
-			pltcl_build_tuple_argument(trigdata->tg_trigtuple,
-									   tupdesc, tcl_trigtup);
-=======
 			tcl_trigtup = pltcl_build_tuple_argument(trigdata->tg_trigtuple,
 													 tupdesc);
->>>>>>> 7a8d8748
 
 			/*
 			 * Now the command part of the event for TG_op and data for NEW
@@ -1049,13 +955,8 @@
 				Tcl_ListObjAppendElement(NULL, tcl_cmd,
 										 Tcl_NewStringObj("UPDATE", -1));
 
-<<<<<<< HEAD
-				pltcl_build_tuple_argument(trigdata->tg_newtuple,
-										   tupdesc, tcl_newtup);
-=======
 				tcl_newtup = pltcl_build_tuple_argument(trigdata->tg_newtuple,
 														tupdesc);
->>>>>>> 7a8d8748
 
 				Tcl_ListObjAppendElement(NULL, tcl_cmd, tcl_newtup);
 				Tcl_ListObjAppendElement(NULL, tcl_cmd, tcl_trigtup);
@@ -1096,21 +997,12 @@
 		/* Finally append the arguments from CREATE TRIGGER */
 		for (i = 0; i < trigdata->tg_trigger->tgnargs; i++)
 			Tcl_ListObjAppendElement(NULL, tcl_cmd,
-<<<<<<< HEAD
-					  Tcl_NewStringObj(trigdata->tg_trigger->tgargs[i], -1));
-=======
 			 Tcl_NewStringObj(utf_e2u(trigdata->tg_trigger->tgargs[i]), -1));
->>>>>>> 7a8d8748
 
 	}
 	PG_CATCH();
 	{
 		Tcl_DecrRefCount(tcl_cmd);
-<<<<<<< HEAD
-		Tcl_DecrRefCount(tcl_trigtup);
-		Tcl_DecrRefCount(tcl_newtup);
-=======
->>>>>>> 7a8d8748
 		PG_RE_THROW();
 	}
 	PG_END_TRY();
@@ -1120,16 +1012,9 @@
 	 *
 	 * We assume no PG error can be thrown directly from this call.
 	 ************************************************************/
-<<<<<<< HEAD
-	Tcl_IncrRefCount(tcl_cmd);
 	tcl_rc = Tcl_EvalObjEx(interp, tcl_cmd, (TCL_EVAL_DIRECT | TCL_EVAL_GLOBAL));
-	/* Tcl_DecrRefCount(tcl_trigtup); */
-	/* Tcl_DecrRefCount(tcl_newtup); */
-=======
-	tcl_rc = Tcl_EvalObjEx(interp, tcl_cmd, (TCL_EVAL_DIRECT | TCL_EVAL_GLOBAL));
 
 	/* Release refcount to free tcl_cmd (and all subsidiary objects) */
->>>>>>> 7a8d8748
 	Tcl_DecrRefCount(tcl_cmd);
 
 	/************************************************************
@@ -1292,17 +1177,10 @@
 	Tcl_ListObjAppendElement(NULL, tcl_cmd,
 							 Tcl_NewStringObj(utf_e2u(tdata->tag), -1));
 
-<<<<<<< HEAD
-	tcl_rc = Tcl_EvalEx(interp, Tcl_DStringValue(&tcl_cmd),
-						Tcl_DStringLength(&tcl_cmd),
-						TCL_EVAL_GLOBAL);
-	Tcl_DStringFree(&tcl_cmd);
-=======
 	tcl_rc = Tcl_EvalObjEx(interp, tcl_cmd, (TCL_EVAL_DIRECT | TCL_EVAL_GLOBAL));
 
 	/* Release refcount to free tcl_cmd (and all subsidiary objects) */
 	Tcl_DecrRefCount(tcl_cmd);
->>>>>>> 7a8d8748
 
 	/* Check for errors reported by Tcl. */
 	if (tcl_rc != TCL_OK)
@@ -1596,11 +1474,7 @@
 		 * Create the tcl command to define the internal
 		 * procedure
 		 *
-<<<<<<< HEAD
-		 * leave this as DString - it's a text processing function
-=======
 		 * leave this code as DString - it's a text processing function
->>>>>>> 7a8d8748
 		 * that only gets invoked when the tcl function is invoked
 		 * for the first time
 		 ************************************************************/
@@ -1798,28 +1672,11 @@
  **********************************************************************/
 static int
 pltcl_elog(ClientData cdata, Tcl_Interp *interp,
-<<<<<<< HEAD
-		   int objc, Tcl_Obj * const objv[])
-=======
 		   int objc, Tcl_Obj *const objv[])
->>>>>>> 7a8d8748
 {
 	volatile int level;
 	MemoryContext oldcontext;
 	int			priIndex;
-<<<<<<< HEAD
-
-	static CONST84 char *logpriorities[] = {
-		"DEBUG", "LOG", "INFO", "NOTICE",
-		"WARNING", "ERROR", "FATAL", (char *) NULL
-	};
-
-	static CONST84 int loglevels[] = {
-		DEBUG2, LOG, INFO, NOTICE,
-		WARNING, ERROR, FATAL
-	};
-
-=======
 
 	static const char *logpriorities[] = {
 		"DEBUG", "LOG", "INFO", "NOTICE",
@@ -1831,7 +1688,6 @@
 		WARNING, ERROR, FATAL
 	};
 
->>>>>>> 7a8d8748
 	if (objc != 3)
 	{
 		Tcl_WrongNumArgs(interp, 1, objv, "level msg");
@@ -1840,10 +1696,6 @@
 
 	if (Tcl_GetIndexFromObj(interp, objv[1], logpriorities, "priority",
 							TCL_EXACT, &priIndex) != TCL_OK)
-<<<<<<< HEAD
-	{
-=======
->>>>>>> 7a8d8748
 		return TCL_ERROR;
 
 	level = loglevels[priIndex];
@@ -1909,11 +1761,7 @@
  **********************************************************************/
 static int
 pltcl_quote(ClientData cdata, Tcl_Interp *interp,
-<<<<<<< HEAD
-			int objc, Tcl_Obj * const objv[])
-=======
 			int objc, Tcl_Obj *const objv[])
->>>>>>> 7a8d8748
 {
 	char	   *tmp;
 	const char *cp1;
@@ -1967,11 +1815,7 @@
  **********************************************************************/
 static int
 pltcl_argisnull(ClientData cdata, Tcl_Interp *interp,
-<<<<<<< HEAD
-				int objc, Tcl_Obj * const objv[])
-=======
 				int objc, Tcl_Obj *const objv[])
->>>>>>> 7a8d8748
 {
 	int			argno;
 	FunctionCallInfo fcinfo = pltcl_current_fcinfo;
@@ -2025,11 +1869,7 @@
  **********************************************************************/
 static int
 pltcl_returnnull(ClientData cdata, Tcl_Interp *interp,
-<<<<<<< HEAD
-				 int objc, Tcl_Obj * const objv[])
-=======
 				 int objc, Tcl_Obj *const objv[])
->>>>>>> 7a8d8748
 {
 	FunctionCallInfo fcinfo = pltcl_current_fcinfo;
 
@@ -2148,11 +1988,7 @@
  **********************************************************************/
 static int
 pltcl_SPI_execute(ClientData cdata, Tcl_Interp *interp,
-<<<<<<< HEAD
-				  int objc, Tcl_Obj * const objv[])
-=======
 				  int objc, Tcl_Obj *const objv[])
->>>>>>> 7a8d8748
 {
 	int			my_rc;
 	int			spi_rc;
@@ -2160,13 +1996,8 @@
 	int			i;
 	int			optIndex;
 	int			count = 0;
-<<<<<<< HEAD
-	CONST84 char *volatile arrayname = NULL;
-	Tcl_Obj    *loop_body = NULL;
-=======
 	const char *volatile arrayname = NULL;
 	Tcl_Obj    *volatile loop_body = NULL;
->>>>>>> 7a8d8748
 	MemoryContext oldcontext = CurrentMemoryContext;
 	ResourceOwner oldowner = CurrentResourceOwner;
 
@@ -2175,19 +2006,9 @@
 		OPT_ARRAY, OPT_COUNT
 	};
 
-<<<<<<< HEAD
-	static CONST84 char *options[] = {
-		"-array", "-count", (char *) NULL
-	};
-
-	char	   *usage = "syntax error - 'SPI_exec "
-	"?-count n? "
-	"?-array name? query ?loop body?";
-=======
 	static const char *options[] = {
 		"-array", "-count", (const char *) NULL
 	};
->>>>>>> 7a8d8748
 
 	/************************************************************
 	 * Check the call syntax and get the options
@@ -2196,11 +2017,6 @@
 	{
 		Tcl_WrongNumArgs(interp, 1, objv,
 						 "?-count n? ?-array name? query ?loop body?");
-<<<<<<< HEAD
-		Tcl_SetObjResult(interp,
-						 Tcl_NewStringObj(usage, -1));
-=======
->>>>>>> 7a8d8748
 		return TCL_ERROR;
 	}
 
@@ -2209,10 +2025,7 @@
 	{
 		if (Tcl_GetIndexFromObj(interp, objv[i], options, "option",
 								TCL_EXACT, &optIndex) != TCL_OK)
-<<<<<<< HEAD
-		{
 			break;
-		}
 
 		if (++i >= objc)
 		{
@@ -2227,23 +2040,6 @@
 				arrayname = Tcl_GetString(objv[i++]);
 				break;
 
-=======
-			break;
-
-		if (++i >= objc)
-		{
-			Tcl_SetObjResult(interp,
-			   Tcl_NewStringObj("missing argument to -count or -array", -1));
-			return TCL_ERROR;
-		}
-
-		switch ((enum options) optIndex)
-		{
-			case OPT_ARRAY:
-				arrayname = Tcl_GetString(objv[i++]);
-				break;
-
->>>>>>> 7a8d8748
 			case OPT_COUNT:
 				if (Tcl_GetIntFromObj(interp, objv[i++], &count) != TCL_OK)
 					return TCL_ERROR;
@@ -2254,11 +2050,6 @@
 	query_idx = i;
 	if (query_idx >= objc || query_idx + 2 < objc)
 	{
-<<<<<<< HEAD
-		Tcl_SetObjResult(interp,
-						 Tcl_NewStringObj(usage, -1));
-=======
->>>>>>> 7a8d8748
 		Tcl_WrongNumArgs(interp, query_idx - 1, objv, "query ?loop body?");
 		return TCL_ERROR;
 	}
@@ -2306,22 +2097,13 @@
  */
 static int
 pltcl_process_SPI_result(Tcl_Interp *interp,
-<<<<<<< HEAD
-						 CONST84 char *arrayname,
-						 Tcl_Obj * loop_body,
-=======
 						 const char *arrayname,
 						 Tcl_Obj *loop_body,
->>>>>>> 7a8d8748
 						 int spi_rc,
 						 SPITupleTable *tuptable,
 						 uint64 ntuples)
 {
 	int			my_rc = TCL_OK;
-<<<<<<< HEAD
-	int			i;
-=======
->>>>>>> 7a8d8748
 	int			loop_rc;
 	HeapTuple  *tuples;
 	TupleDesc	tupdesc;
@@ -2332,11 +2114,7 @@
 		case SPI_OK_INSERT:
 		case SPI_OK_DELETE:
 		case SPI_OK_UPDATE:
-<<<<<<< HEAD
-			Tcl_SetObjResult(interp, Tcl_NewIntObj(ntuples));
-=======
 			Tcl_SetObjResult(interp, Tcl_NewWideIntObj(ntuples));
->>>>>>> 7a8d8748
 			break;
 
 		case SPI_OK_UTILITY:
@@ -2402,11 +2180,7 @@
 
 			if (my_rc == TCL_OK)
 			{
-<<<<<<< HEAD
-				Tcl_SetObjResult(interp, Tcl_NewIntObj(ntuples));
-=======
 				Tcl_SetObjResult(interp, Tcl_NewWideIntObj(ntuples));
->>>>>>> 7a8d8748
 			}
 			break;
 
@@ -2433,11 +2207,7 @@
  **********************************************************************/
 static int
 pltcl_SPI_prepare(ClientData cdata, Tcl_Interp *interp,
-<<<<<<< HEAD
-				  int objc, Tcl_Obj * const objv[])
-=======
 				  int objc, Tcl_Obj *const objv[])
->>>>>>> 7a8d8748
 {
 	volatile MemoryContext plan_cxt = NULL;
 	int			nargs;
@@ -2520,12 +2290,8 @@
 		 * Prepare the plan and check for errors
 		 ************************************************************/
 		UTF_BEGIN;
-<<<<<<< HEAD
-		qdesc->plan = SPI_prepare(UTF_U2E(Tcl_GetString(objv[1])), nargs, qdesc->argtypes);
-=======
 		qdesc->plan = SPI_prepare(UTF_U2E(Tcl_GetString(objv[1])),
 								  nargs, qdesc->argtypes);
->>>>>>> 7a8d8748
 		UTF_END;
 
 		if (qdesc->plan == NULL)
@@ -2570,11 +2336,7 @@
  **********************************************************************/
 static int
 pltcl_SPI_execute_plan(ClientData cdata, Tcl_Interp *interp,
-<<<<<<< HEAD
-					   int objc, Tcl_Obj * const objv[])
-=======
 					   int objc, Tcl_Obj *const objv[])
->>>>>>> 7a8d8748
 {
 	int			my_rc;
 	int			spi_rc;
@@ -2584,11 +2346,7 @@
 	Tcl_HashEntry *hashent;
 	pltcl_query_desc *qdesc;
 	const char *nulls = NULL;
-<<<<<<< HEAD
-	CONST84 char *arrayname = NULL;
-=======
 	const char *arrayname = NULL;
->>>>>>> 7a8d8748
 	Tcl_Obj    *loop_body = NULL;
 	int			count = 0;
 	int			callObjc;
@@ -2603,19 +2361,9 @@
 		OPT_ARRAY, OPT_COUNT, OPT_NULLS
 	};
 
-<<<<<<< HEAD
-	static CONST84 char *options[] = {
-		"-array", "-count", "-nulls", (char *) NULL
-	};
-
-	char	   *usage = "syntax error - 'SPI_execp "
-	"?-nulls string? ?-count n? "
-	"?-array name? query ?args? ?loop body?";
-=======
 	static const char *options[] = {
 		"-array", "-count", "-nulls", (const char *) NULL
 	};
->>>>>>> 7a8d8748
 
 	/************************************************************
 	 * Get the options and check syntax
@@ -2625,13 +2373,7 @@
 	{
 		if (Tcl_GetIndexFromObj(interp, objv[i], options, "option",
 								TCL_EXACT, &optIndex) != TCL_OK)
-<<<<<<< HEAD
-		{
 			break;
-		}
-=======
-			break;
->>>>>>> 7a8d8748
 
 		if (++i >= objc)
 		{
@@ -2645,21 +2387,12 @@
 			case OPT_ARRAY:
 				arrayname = Tcl_GetString(objv[i++]);
 				break;
-<<<<<<< HEAD
 
 			case OPT_COUNT:
 				if (Tcl_GetIntFromObj(interp, objv[i++], &count) != TCL_OK)
 					return TCL_ERROR;
 				break;
 
-=======
-
-			case OPT_COUNT:
-				if (Tcl_GetIntFromObj(interp, objv[i++], &count) != TCL_OK)
-					return TCL_ERROR;
-				break;
-
->>>>>>> 7a8d8748
 			case OPT_NULLS:
 				nulls = Tcl_GetString(objv[i++]);
 				break;
@@ -2708,10 +2441,6 @@
 	 ************************************************************/
 	if (qdesc->nargs > 0)
 	{
-<<<<<<< HEAD
-
-=======
->>>>>>> 7a8d8748
 		if (i >= objc)
 		{
 			Tcl_SetObjResult(interp,
@@ -2750,14 +2479,9 @@
 
 	if (i != objc)
 	{
-<<<<<<< HEAD
-		Tcl_SetObjResult(interp,
-						 Tcl_NewStringObj(usage, -1));
-=======
 		Tcl_WrongNumArgs(interp, 1, objv,
 						 "?-count n? ?-array name? ?-nulls string? "
 						 "query ?args? ?loop body?");
->>>>>>> 7a8d8748
 		return TCL_ERROR;
 	}
 
@@ -2789,11 +2513,7 @@
 			{
 				UTF_BEGIN;
 				argvalues[j] = InputFunctionCall(&qdesc->arginfuncs[j],
-<<<<<<< HEAD
-								(char *) UTF_U2E(Tcl_GetString(callObjv[j])),
-=======
 										 UTF_U2E(Tcl_GetString(callObjv[j])),
->>>>>>> 7a8d8748
 												 qdesc->argtypioparams[j],
 												 -1);
 				UTF_END;
@@ -2832,11 +2552,7 @@
  **********************************************************************/
 static int
 pltcl_SPI_lastoid(ClientData cdata, Tcl_Interp *interp,
-<<<<<<< HEAD
-				  int objc, Tcl_Obj * const objv[])
-=======
 				  int objc, Tcl_Obj *const objv[])
->>>>>>> 7a8d8748
 {
 	Tcl_SetObjResult(interp, Tcl_NewWideIntObj(SPI_lastoid));
 	return TCL_OK;
@@ -2877,11 +2593,7 @@
 	{
 		arrptr = &arrayname;
 		nameptr = &attname;
-<<<<<<< HEAD
-		Tcl_SetVar2Ex(interp, arrayname, ".tupno", Tcl_NewIntObj(tupno), 0);
-=======
 		Tcl_SetVar2Ex(interp, arrayname, ".tupno", Tcl_NewWideIntObj(tupno), 0);
->>>>>>> 7a8d8748
 	}
 
 	for (i = 0; i < tupdesc->natts; i++)
@@ -2933,14 +2645,8 @@
  * pltcl_build_tuple_argument() - Build a list object usable for 'array set'
  *				  from all attributes of a given tuple
  **********************************************************************/
-<<<<<<< HEAD
-static void
-pltcl_build_tuple_argument(HeapTuple tuple, TupleDesc tupdesc,
-						   Tcl_Obj * retobj)
-=======
 static Tcl_Obj *
 pltcl_build_tuple_argument(HeapTuple tuple, TupleDesc tupdesc)
->>>>>>> 7a8d8748
 {
 	Tcl_Obj    *retobj = Tcl_NewObj();
 	int			i;
@@ -2980,12 +2686,6 @@
 			getTypeOutputInfo(tupdesc->attrs[i]->atttypid,
 							  &typoutput, &typisvarlena);
 			outputstr = OidOutputFunctionCall(typoutput, attr);
-<<<<<<< HEAD
-			Tcl_ListObjAppendElement(NULL, retobj,
-									 Tcl_NewStringObj(attname, -1));
-			UTF_BEGIN;
-			Tcl_ListObjAppendElement(NULL, retobj, Tcl_NewStringObj(UTF_E2U(outputstr), -1));
-=======
 			UTF_BEGIN;
 			Tcl_ListObjAppendElement(NULL, retobj,
 									 Tcl_NewStringObj(UTF_E2U(attname), -1));
@@ -2993,7 +2693,6 @@
 			UTF_BEGIN;
 			Tcl_ListObjAppendElement(NULL, retobj,
 								   Tcl_NewStringObj(UTF_E2U(outputstr), -1));
->>>>>>> 7a8d8748
 			UTF_END;
 			pfree(outputstr);
 		}
