-- suppress CONTEXT so that function OIDs aren't in output
\set VERBOSITY terse

insert into T_pkey1 values (1, 'key1-1', 'test key');
insert into T_pkey1 values (1, 'key1-2', 'test key');
insert into T_pkey1 values (1, 'key1-3', 'test key');
insert into T_pkey1 values (2, 'key2-1', 'test key');
insert into T_pkey1 values (2, 'key2-2', 'test key');
insert into T_pkey1 values (2, 'key2-3', 'test key');

insert into T_pkey2 values (1, 'key1-1', 'test key');
insert into T_pkey2 values (1, 'key1-2', 'test key');
insert into T_pkey2 values (1, 'key1-3', 'test key');
insert into T_pkey2 values (2, 'key2-1', 'test key');
insert into T_pkey2 values (2, 'key2-2', 'test key');
insert into T_pkey2 values (2, 'key2-3', 'test key');

select * from T_pkey1;

-- key2 in T_pkey2 should have upper case only
select * from T_pkey2;

insert into T_pkey1 values (1, 'KEY1-3', 'should work');

-- Due to the upper case translation in trigger this must fail
insert into T_pkey2 values (1, 'KEY1-3', 'should fail');

insert into T_dta1 values ('trec 1', 1, 'key1-1');
insert into T_dta1 values ('trec 2', 1, 'key1-2');
insert into T_dta1 values ('trec 3', 1, 'key1-3');

-- Must fail due to unknown key in T_pkey1
insert into T_dta1 values ('trec 4', 1, 'key1-4');

insert into T_dta2 values ('trec 1', 1, 'KEY1-1');
insert into T_dta2 values ('trec 2', 1, 'KEY1-2');
insert into T_dta2 values ('trec 3', 1, 'KEY1-3');

-- Must fail due to unknown key in T_pkey2
insert into T_dta2 values ('trec 4', 1, 'KEY1-4');

select * from T_dta1;

select * from T_dta2;

update T_pkey1 set key2 = 'key2-9' where key1 = 2 and key2 = 'key2-1';
update T_pkey1 set key2 = 'key1-9' where key1 = 1 and key2 = 'key1-1';
delete from T_pkey1 where key1 = 2 and key2 = 'key2-2';
delete from T_pkey1 where key1 = 1 and key2 = 'key1-2';

update T_pkey2 set key2 = 'KEY2-9' where key1 = 2 and key2 = 'KEY2-1';
update T_pkey2 set key2 = 'KEY1-9' where key1 = 1 and key2 = 'KEY1-1';
delete from T_pkey2 where key1 = 2 and key2 = 'KEY2-2';
delete from T_pkey2 where key1 = 1 and key2 = 'KEY1-2';

select * from T_pkey1;
select * from T_pkey2;
select * from T_dta1;
select * from T_dta2;

select tcl_avg(key1) from T_pkey1;
select tcl_sum(key1) from T_pkey1;
select tcl_avg(key1) from T_pkey2;
select tcl_sum(key1) from T_pkey2;

-- The following should return NULL instead of 0
select tcl_avg(key1) from T_pkey1 where key1 = 99;
select tcl_sum(key1) from T_pkey1 where key1 = 99;

select 1 @< 2;
select 100 @< 4;

select * from T_pkey1 order by key1 using @<, key2 collate "C";
select * from T_pkey2 order by key1 using @<, key2 collate "C";

-- show dump of trigger data
insert into trigger_test values(1,'insert');

insert into trigger_test_view values(2,'insert');
update trigger_test_view set v = 'update' where i=1;
delete from trigger_test_view;

update trigger_test set v = 'update' where i = 1;
delete from trigger_test;

-- Test composite-type arguments
select tcl_composite_arg_ref1(row('tkey', 42, 'ref2'));
select tcl_composite_arg_ref2(row('tkey', 42, 'ref2'));

-- Test argisnull primitive
select tcl_argisnull('foo');
select tcl_argisnull('');
select tcl_argisnull(null);

-- Test spi_lastoid primitive
create temp table t1 (f1 int);
select tcl_lastoid('t1');
create temp table t2 (f1 int) with oids;
select tcl_lastoid('t2') > 0;

-- Test quote
select * from tcl_eval('quote foo bar');
select * from tcl_eval('quote [format %c 39]');
select * from tcl_eval('quote [format %c 92]');

-- Test argisnull
select * from tcl_eval('argisnull');
select * from tcl_eval('argisnull 14');
select * from tcl_eval('argisnull abc');

-- Test return_null
select * from tcl_eval('return_null 14');

-- Test spi_exec
select * from tcl_eval('spi_exec');
select * from tcl_eval('spi_exec -count');
select * from tcl_eval('spi_exec -array');
select * from tcl_eval('spi_exec -count abc');
select * from tcl_eval('spi_exec query loop body toomuch');
select * from tcl_eval('spi_exec "begin; rollback;"');

-- Test spi_execp
select * from tcl_eval('spi_execp');
select * from tcl_eval('spi_execp -count');
select * from tcl_eval('spi_execp -array');
select * from tcl_eval('spi_execp -count abc');
select * from tcl_eval('spi_execp -nulls');
select * from tcl_eval('set prep [spi_prepare "begin; rollback" ""]; spi_execp $prep');

-- test spi_prepare
select * from tcl_eval('spi_prepare');
select * from tcl_eval('spi_prepare a b');
select * from tcl_eval('spi_prepare a "b {"');

-- test elog
select * from tcl_eval('elog');
select * from tcl_eval('elog foo bar');

-- test compound return
select * from tcl_test_cube_squared(5);

<<<<<<< HEAD
=======
CREATE FUNCTION bad_record(OUT a text , OUT b text) AS $$return [list cow]$$ LANGUAGE pltcl;
SELECT bad_record();

CREATE OR REPLACE FUNCTION tcl_error(OUT a int, OUT b int) AS $$return {$$ LANGUAGE pltcl;
SELECT crash();

>>>>>>> 6c4b2a52
-- test multi-row returns
select * from tcl_test_cube_squared_rows(1,10);

-- test setof returns
select * from tcl_test_sequence(1,10) as a;

-- test forced error
select tcl_eval('error "forced error"');

select * from tcl_eval('unset -nocomplain ::tcl_vwait; after 100 {set ::tcl_vwait 1}; vwait ::tcl_vwait; unset -nocomplain ::tcl_vwait');<|MERGE_RESOLUTION|>--- conflicted
+++ resolved
@@ -139,15 +139,12 @@
 -- test compound return
 select * from tcl_test_cube_squared(5);
 
-<<<<<<< HEAD
-=======
 CREATE FUNCTION bad_record(OUT a text , OUT b text) AS $$return [list cow]$$ LANGUAGE pltcl;
 SELECT bad_record();
 
 CREATE OR REPLACE FUNCTION tcl_error(OUT a int, OUT b int) AS $$return {$$ LANGUAGE pltcl;
 SELECT crash();
 
->>>>>>> 6c4b2a52
 -- test multi-row returns
 select * from tcl_test_cube_squared_rows(1,10);
 
